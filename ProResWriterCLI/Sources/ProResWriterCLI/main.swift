--- conflicted
+++ resolved
@@ -6,11 +6,7 @@
 
 // MARK: - Core functionality imported from ProResWriterCore package
 
-// // MARK: - Test Configuration Paths
-<<<<<<< HEAD
-
-=======
->>>>>>> 9f803008
+// MARK: - Test Configuration Paths
 // let testPaths = (
 //     gradedSegments: "/Users/fq/Movies/ProResWriter/Ganni/ALL_GRADES_MM",
 //     ocfParents: ["/Volumes/EVO-POST/__POST/1683 - GANNI/02_FOOTAGE/OCF/3"],
@@ -19,12 +15,6 @@
 // )
 
 let testPaths = (
-<<<<<<< HEAD
-    gradedSegments: "/Users/mac10/Desktop/Ganni",
-    ocfParents: ["/Volumes/EVO-POST/__POST/1683 - GANNI/02_FOOTAGE/OCF/1"],
-    outputComposition: "/Users/mac10/Desktop/out]",
-    projectBlankRushDirectory: "/Users/mac10/Desktop/Gen/"
-=======
     gradedSegments:
         "/Users/fq/Movies/ProResWriter/9999 - COS AW ProResWriter/08_GRADE/02_GRADED CLIPS/03 INTERMEDIATE/ALL_GRADES_MM",
     ocfParents: ["/Users/fq/Movies/ProResWriter/9999 - COS AW ProResWriter/02_FOOTAGE/OCF/8MM"],
@@ -32,7 +22,6 @@
         "/Users/fq/Movies/ProResWriter/9999 - COS AW ProResWriter/08_GRADE/02_GRADED CLIPS/03 INTERMEDIATE/OUT/w2/",
     projectBlankRushDirectory:
         "/Users/fq/Movies/ProResWriter/9999 - COS AW ProResWriter/08_GRADE/02_GRADED CLIPS/03 INTERMEDIATE/blankRush/"
->>>>>>> 9f803008
 )
 
 // MARK: - Test Configuration Paths
@@ -224,17 +213,8 @@
 
     print("📊 \(linkingResult.blankRushSummary)")
 
-<<<<<<< HEAD
-    let blankRushIntermediate = BlankRushIntermediate(
-        projectDirectory: testPaths.projectBlankRushDirectory)
-
-    // Test 1: Traditional TUI progress bar (no callback)
-    print("\n📊 Test 1: Using TUI progress bar system (no callback)")
-    let tuiResults = await blankRushIntermediate.createBlankRushes(from: linkingResult)
-=======
     // Single test: Only check first OCF parent that has children for testing
     print("\n📊 Checking blank rush for first OCF parent only (fast testing)...")
->>>>>>> 9f803008
 
     // Get just the first OCF parent that has children for testing
     guard let firstParentWithChildren = linkingResult.ocfParents.first(where: { $0.hasChildren })
@@ -243,29 +223,6 @@
         return []
     }
 
-<<<<<<< HEAD
-    // Test 2: New progress callback system (simulating GUI usage)
-    print("\n" + String(repeating: "-", count: 50))
-    print("📊 Test 2: Using progress callback system (simulating GUI)")
-
-    // Create a simple progress callback that prints updates
-    let progressCallback: BlankRushIntermediate.ProgressCallback = {
-        clipName, current, total, fps in
-        let percentage = Int((current / total) * 100)
-        let progressBar = String(repeating: "█", count: percentage / 4)  // Smaller bar for CLI
-        let emptyBar = String(repeating: "░", count: 25 - (percentage / 4))
-        let fpsText = fps > 0 ? String(format: " @ %.1ffps", fps) : ""
-        print(
-            "\r  📞 \(clipName): [\(progressBar)\(emptyBar)] \(percentage)%\(fpsText)",
-            terminator: "")
-        if percentage >= 100 {
-            print("")  // New line when complete
-        }
-    }
-
-    let callbackResults = await blankRushIntermediate.createBlankRushes(
-        from: linkingResult, progressCallback: progressCallback)
-=======
     print("🎯 Testing with: \(firstParentWithChildren.ocf.fileName)")
 
     // Check if blank rush already exists for this OCF
@@ -293,7 +250,6 @@
 
         return [mockResult]
     }
->>>>>>> 9f803008
 
     // Only create BlankRushIntermediate if we actually need to generate
     print("🔨 Blank rush not found, generating new one...")
@@ -319,21 +275,6 @@
             print("  ❌ \(result.originalOCF.fileName) → \(result.error ?? "Unknown error")")
         }
     }
-<<<<<<< HEAD
-
-    // Verify both approaches produce identical results
-    let tuiSuccess = tuiResults.filter { $0.success }.count
-    let callbackSuccess = callbackResults.filter { $0.success }.count
-
-    if tuiSuccess == callbackSuccess {
-        print(
-            "\n✅ Both TUI and callback systems produced identical results: \(tuiSuccess) successful"
-        )
-    } else {
-        print("\n❌ Results differ: TUI=\(tuiSuccess), Callback=\(callbackSuccess)")
-    }
-=======
->>>>>>> 9f803008
 
     return results
 }
